--- conflicted
+++ resolved
@@ -25,28 +25,9 @@
     flags:
       - -trimpath
     ldflags:
-<<<<<<< HEAD
       - -s -w -X github.com/debjan/tmuxai/internal.Version=v{{.Version}}
       - -s -w -X github.com/debjan/tmuxai/internal.Commit={{.Commit}}
       - -s -w -X github.com/debjan/tmuxai/internal.Date={{.Date}}
-=======
-      - -s -w -X github.com/alvinunreal/tmuxai/internal.Version=v{{.Version}}
-      - -s -w -X github.com/alvinunreal/tmuxai/internal.Commit={{.Commit}}
-      - -s -w -X github.com/alvinunreal/tmuxai/internal.Date={{.Date}}
-
-  - id: osx
-    goos:
-      - darwin
-    goarch:
-      - amd64
-      - arm64
-    flags:
-      - -trimpath
-    ldflags:
-      - -s -w -X github.com/alvinunreal/tmuxai/internal.Version=v{{.Version}}
-      - -s -w -X github.com/alvinunreal/tmuxai/internal.Commit={{.Commit}}
-      - -s -w -X github.com/alvinunreal/tmuxai/internal.Date={{.Date}}
->>>>>>> 45ad8ef3
 
 archives:
   - name_template: >-
