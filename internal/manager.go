--- conflicted
+++ resolved
@@ -124,17 +124,10 @@
 
 // getPrompt returns the prompt string with color
 func (m *Manager) GetPrompt() string {
-<<<<<<< HEAD
 	tmuxaiColor := color.New(color.BgGreen, color.FgBlack)
 	stateColor := color.New(color.BgHiGreen, color.FgBlack)
 	arrowColor := color.New(color.BgBlack, color.FgHiGreen)
 	sepColor := color.New(color.BgGreen, color.FgHiGreen)
-=======
-	tmuxaiColor := color.New(color.FgGreen, color.Bold)
-	arrowColor := color.New(color.FgYellow, color.Bold)
-	stateColor := color.New(color.FgMagenta, color.Bold)
-	modelColor := color.New(color.FgCyan, color.Bold)
->>>>>>> 26f1382c
 
 	var stateSymbol string
 	switch m.Status {
@@ -151,29 +144,8 @@
 		stateSymbol = ""
 	}
 
-<<<<<<< HEAD
 	prompt := tmuxaiColor.Sprint(" TmuxAI ")
 	prompt += sepColor.Sprint("")
-=======
-	prompt := tmuxaiColor.Sprint("TmuxAI")
-
-	// Show current model if it's not the default or first available model
-	currentModel := m.GetModelsDefault()
-	availableModels := m.GetAvailableModels()
-	if len(availableModels) > 0 {
-		// Get the "expected" model (configured default or first available)
-		expectedModel := m.Config.DefaultModel
-		if expectedModel == "" && len(availableModels) > 0 {
-			expectedModel = availableModels[0] // First model as default
-		}
-
-		// Show model if current is different from expected
-		if currentModel != "" && currentModel != expectedModel {
-			prompt += " " + modelColor.Sprint("["+currentModel+"]")
-		}
-	}
-
->>>>>>> 26f1382c
 	if stateSymbol != "" {
 		prompt += stateColor.Sprint(" "+stateSymbol+" ")
 	}
